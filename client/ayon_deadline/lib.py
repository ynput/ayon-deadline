--- conflicted
+++ resolved
@@ -9,11 +9,9 @@
 
 from ayon_core.lib import Logger
 
-<<<<<<< HEAD
 if typing.TYPE_CHECKING:
     from typing import Union, Self
-=======
->>>>>>> 607ce745
+
 
 # describes list of product typed used for plugin filtering for farm publishing
 FARM_FAMILIES = [
@@ -252,13 +250,8 @@
     def serialize(self):
         # Allow custom location for index in serialized string
         return {
-<<<<<<< HEAD
             self._key.format(idx): f"{key}={value}"
             for idx, (key, value) in enumerate(sorted(self.items()))
-=======
-            key.format(index): f"{var_key}={var_value}"
-            for index, (var_key, var_value) in enumerate(sorted(self.items()))
->>>>>>> 607ce745
         }
 
 
@@ -316,11 +309,7 @@
 
     def __setitem__(self, key, value):
         if not isinstance(key, int):
-<<<<<<< HEAD
             raise TypeError(f"Key must be an 'int', got {type(key)} ({key}).")
-=======
-            raise TypeError(f"Key must be an integer: {key}")
->>>>>>> 607ce745
 
         if key < 0:
             raise ValueError(f"Negative index can't be set: {key}")
