--- conflicted
+++ resolved
@@ -148,17 +148,8 @@
                     deadline_server_name
                 )
             ]
-
-<<<<<<< HEAD
         except DeadlineWebserviceError:
             cls.log.warning(f"Unable to connect to {deadline_server_name}")
-=======
-        except Exception:
-            cls.log.warning(
-                f"Unable to connect to {deadline_server_name}",
-                exc_info=True
-            )
->>>>>>> f2754d00
 
         for items in [
             pools, groups, limit_groups, machines
