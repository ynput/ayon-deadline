# -*- coding: utf-8 -*-
"""Submit publishing job to farm."""
import os
import json
import re
import getpass
from copy import deepcopy

import clique
import ayon_api
import pyblish.api

from ayon_core.pipeline import publish
<<<<<<< HEAD
from ayon_core.lib import EnumDef
from ayon_core.lib.path_templates import TemplateUnsolved
=======
>>>>>>> c4d60d83
from ayon_core.pipeline.version_start import get_versioning_start
from ayon_core.pipeline.farm.pyblish_functions import (
    create_skeleton_instance,
    create_instances_for_aov,
    attach_instances_to_product,
    prepare_representations,
    create_metadata_path
)

from ayon_deadline import DeadlineAddon
from ayon_deadline.lib import (
    JobType,
    DeadlineJobInfo,
    get_instance_job_envs,
)


def get_resource_files(resources, frame_range=None):
    """Get resource files at given path.

    If `frame_range` is specified those outside will be removed.

    Arguments:
        resources (list): List of resources
        frame_range (list): Frame range to apply override

    Returns:
        list of str: list of collected resources

    """
    res_collections, _ = clique.assemble(resources)
    assert len(res_collections) == 1, "Multiple collections found"
    res_collection = res_collections[0]

    # Remove any frames
    if frame_range is not None:
        for frame in frame_range:
            if frame not in res_collection.indexes:
                continue
            res_collection.indexes.remove(frame)

    return list(res_collection)


class ProcessSubmittedJobOnFarm(pyblish.api.InstancePlugin,
                                publish.AYONPyblishPluginMixin,
                                publish.ColormanagedPyblishPluginMixin):
    """Process Job submitted on farm.

    These jobs are dependent on a deadline job
    submission prior to this plug-in.

    It creates dependent job on farm publishing rendered image sequence.

    Options in instance.data:
        - deadlineSubmissionJob (dict, Required): The returned .json
          data from the job submission to deadline.

        - outputDir (str, Required): The output directory where the metadata
            file should be generated. It's assumed that this will also be
            final folder containing the output files.

        - ext (str, Optional): The extension (including `.`) that is required
            in the output filename to be picked up for image sequence
            publishing.

        - expectedFiles (list or dict): explained below

    """

    label = "Submit Image Publishing job to Deadline"
    order = pyblish.api.IntegratorOrder + 0.2
    icon = "tractor"

    targets = ["local"]

    families = ["deadline.submit.publish.job"]
    settings_category = "deadline"

    aov_filter = [
        {
            "name": "maya",
            "value": [r".*([Bb]eauty).*"]
        },
        {
            "name": "blender",
            "value": [r".*([Bb]eauty).*"]
        },
        {
            # for everything from AE
            "name": "aftereffects",
            "value": [r".*"]
        },
        {
            "name": "harmony",
            "value": [r".*"]
        },
        {
            "name": "celaction",
            "value": [r".*"]
        },
        {
            "name": "max",
            "value": [r".*"]
        },
    ]

    # custom deadline attributes
    deadline_department = ""
    deadline_pool = ""
    deadline_group = ""
    deadline_priority = None

    # regex for finding frame number in string
    R_FRAME_NUMBER = re.compile(r'.+\.(?P<frame>[0-9]+)\..+')

    # mapping of instance properties to be transferred to new instance
    #     for every specified family
    instance_transfer = {
        "slate": ["slateFrames", "slate"],
        "review": ["lutPath"],
        "render2d": ["bakingNukeScripts", "version"],
        "renderlayer": ["convertToScanline"]
    }

    # list of family names to transfer to new family if present
    families_transfer = ["render3d", "render2d", "slate"]

    # poor man exclusion
    skip_integration_repre_list = []

    def _submit_deadline_post_job(
        self, instance, render_job, instances, rootless_metadata_path
    ):
        """Submit publish job to Deadline.

        Returns:
            (str): deadline_publish_job_id
        """
        data = instance.data.copy()
        product_name = data["productName"]
        job_name = "Publish - {}".format(product_name)

        context = instance.context
        anatomy = context.data["anatomy"]

        # instance.data.get("productName") != instances[0]["productName"]
        # 'Main' vs 'renderMain'
        override_version = None
        instance_version = instance.data.get("version")  # take this if exists
        if instance_version != 1:
            override_version = instance_version

        output_dir = self._get_publish_folder(
            anatomy,
            deepcopy(instance.data["anatomyData"]),
            instance.data.get("folderEntity"),
            instances[0]["productName"],
            context,
            instances[0]["productType"],
            override_version
        )

        environment = get_instance_job_envs(instance)
        environment.update(JobType.PUBLISH.get_job_env())

        priority = (
            self.deadline_priority
            or instance.data.get("priority", 50)
        )

        batch_name = self._get_batch_name(instance, render_job)
        username = self._get_username(instance, render_job)
        dependency_ids = self._get_dependency_ids(instance, render_job)

        args = [
            "--headless",
            "publish",
            rootless_metadata_path,
            "--targets", "deadline",
            "--targets", "farm",
        ]
        # TODO remove settings variant handling when not needed anymore
        #   which should be when package.py defines 'core>1.1.1' .
        settings_variant = os.environ["AYON_DEFAULT_SETTINGS_VARIANT"]
        if settings_variant == "staging":
            args.append("--use-staging")
        elif settings_variant != "production":
            args.extend(["--bundle", settings_variant])

        server_name = instance.data["deadline"]["serverName"]
        self.log.debug("Submitting Deadline publish job ...")

        deadline_addon: DeadlineAddon = (
            context.data["ayonAddonsManager"]["deadline"]
        )

        job_info = instance.data["deadline"]["job_info"]
        job_info = DeadlineJobInfo(
            Name=job_name,
            BatchName=batch_name,
            Department=self.deadline_department,
            Priority=priority,
            InitialStatus=job_info.publish_job_state,
            Group=self.deadline_group,
            Pool=self.deadline_pool or None,
            JobDependencies=dependency_ids,
            UserName=username,
            Comment=context.data.get("comment"),
        )
        if output_dir:
            job_info.OutputDirectory.append(output_dir)

        job_info.EnvironmentKeyValue.update(environment)
        return deadline_addon.submit_ayon_plugin_job(
            server_name,
            args,
            job_info
        )["response"]["_id"]

    def _get_batch_name(self, instance, render_job):
        batch_name = instance.data.get("jobBatchName")
        if not batch_name and render_job:
            batch_name = render_job["Props"]["Batch"]

        if not batch_name:
            batch_name = os.path.splitext(os.path.basename(
                instance.context.data["currentFile"]
            ))[0]
        return batch_name

    def _get_username(self, instance, render_job):
        username = None
        if render_job:
            username = render_job["Props"]["User"]

        if not username:
            username = instance.context.data.get(
                "deadlineUser", getpass.getuser()
            )
        return username

    def _get_dependency_ids(self, instance, render_job):
        # Collect dependent jobs
        if instance.data.get("tileRendering"):
            self.log.info("Adding tile assembly jobs as dependencies...")
            return instance.data.get("assemblySubmissionJobs")

        if instance.data.get("bakingSubmissionJobs"):
            self.log.info(
                "Adding baking submission jobs as dependencies..."
            )
            return instance.data["bakingSubmissionJobs"]

        if render_job and render_job.get("_id"):
            return [render_job["_id"]]
        return None

    def process(self, instance):
        # type: (pyblish.api.Instance) -> None
        """Process plugin.

        Detect type of render farm submission and create and post dependent
        job in case of Deadline. It creates json file with metadata needed for
        publishing in directory of render.

        Args:
            instance (pyblish.api.Instance): Instance data.

        """
        if not instance.data.get("farm"):
            self.log.debug("Skipping local instance.")
            return

        anatomy = instance.context.data["anatomy"]

        instance_skeleton_data = create_skeleton_instance(
            instance, families_transfer=self.families_transfer,
            instance_transfer=self.instance_transfer)
        """
        if content of `expectedFiles` list are dictionaries, we will handle
        it as list of AOVs, creating instance for every one of them.

        Example:
        --------

        expectedFiles = [
            {
                "beauty": [
                    "foo_v01.0001.exr",
                    "foo_v01.0002.exr"
                ],

                "Z": [
                    "boo_v01.0001.exr",
                    "boo_v01.0002.exr"
                ]
            }
        ]

        This will create instances for `beauty` and `Z` product
        adding those files to their respective representations.

        If we have only list of files, we collect all file sequences.
        More then one doesn't probably make sense, but we'll handle it
        like creating one instance with multiple representations.

        Example:
        --------

        expectedFiles = [
            "foo_v01.0001.exr",
            "foo_v01.0002.exr",
            "xxx_v01.0001.exr",
            "xxx_v01.0002.exr"
        ]

        This will result in one instance with two representations:
        `foo` and `xxx`
        """
        do_not_add_review = False
        if instance.data.get("review") is False:
            self.log.debug("Instance has review explicitly disabled.")
            do_not_add_review = True

        aov_filter = {
            item["name"]: item["value"]
            for item in self.aov_filter
        }
        if isinstance(instance.data.get("expectedFiles")[0], dict):
            instances = create_instances_for_aov(
                instance, instance_skeleton_data,
                aov_filter,
                self.skip_integration_repre_list,
                do_not_add_review
            )
        else:
            representations = prepare_representations(
                instance_skeleton_data,
                instance.data.get("expectedFiles"),
                anatomy,
                aov_filter,
                self.skip_integration_repre_list,
                do_not_add_review,
                instance.context,
                self,
                instance.data["deadline"]["job_info"].Frames
            )

            if "representations" not in instance_skeleton_data.keys():
                instance_skeleton_data["representations"] = []

            # add representation
            instance_skeleton_data["representations"] += representations
            instances = [instance_skeleton_data]

        # attach instances to product
        if instance.data.get("attachTo"):
            instances = attach_instances_to_product(
                instance.data.get("attachTo"), instances
            )

        r''' SUBMiT PUBLiSH JOB 2 D34DLiN3
          ____
        '     '            .---.  .---. .--. .---. .--..--..--..--. .---.
        |     |   --= \   |  .  \/   _|/    \|  .  \  ||  ||   \  |/   _|
        | JOB |   --= /   |  |  ||  __|  ..  |  |  |  |;_ ||  \   ||  __|
        |     |           |____./ \.__|._||_.|___./|_____|||__|\__|\.___|
        ._____.

        '''

        render_job = instance.data.pop("deadlineSubmissionJob", None)
        if not render_job and instance.data.get("tileRendering") is False:
            raise AssertionError(
                "Cannot continue without valid Deadline submission."
            )

        # Transfer the environment from the original job to this dependent
        # job so they use the same environment
        metadata_path, rootless_metadata_path = create_metadata_path(
            instance, anatomy
        )

        deadline_publish_job_id = self._submit_deadline_post_job(
            instance, render_job, instances, rootless_metadata_path
        )

        # Inject deadline url to instances to query DL for job id for overrides
        for inst in instances:
            inst["deadline"] = deepcopy(instance.data["deadline"])
            inst["deadline"].pop("job_info")

        # publish job file
        publish_job = {
            "folderPath": instance_skeleton_data["folderPath"],
            "frameStart": instance_skeleton_data["frameStart"],
            "frameEnd": instance_skeleton_data["frameEnd"],
            "fps": instance_skeleton_data["fps"],
            "source": instance_skeleton_data["source"],
            "user": instance.context.data["user"],
            "version": instance.context.data["version"],  # workfile version
            "intent": instance.context.data.get("intent"),
            "comment": instance.context.data.get("comment"),
            "job": render_job or None,
            "instances": instances
        }
        if deadline_publish_job_id:
            publish_job["deadline_publish_job_id"] = deadline_publish_job_id

        # add audio to metadata file if available
        audio_file = instance.context.data.get("audioFile")
        if audio_file and os.path.isfile(audio_file):
            publish_job.update({"audio": audio_file})

        self.log.debug(f"Writing metadata json to '{metadata_path}'")
        with open(metadata_path, "w") as f:
            json.dump(publish_job, f, indent=4, sort_keys=True)

    def _get_publish_folder(
        self,
        anatomy,
        template_data,
        folder_entity,
        product_name,
        context,
        product_type,
        version=None
    ):
        """
            Extracted logic to pre-calculate real publish folder, which is
            calculated in IntegrateNew inside of Deadline process.
            This should match logic in:
                'collect_anatomy_instance_data' - to
                    get correct anatomy, family, version for product name and
                'collect_resources_path'
                    get publish_path

        Args:
            anatomy (ayon_core.pipeline.anatomy.Anatomy):
            template_data (dict): pre-calculated collected data for process
            folder_entity (dict[str, Any]): Folder entity.
            product_name (string): Product name (actually group name
                of product)
            product_type (string): for current deadline process it's always
                'render'
                TODO - for generic use family needs to be dynamically
                    calculated like IntegrateNew does
            version (int): override version from instance if exists

        Returns:
            Optional[str]: publish folder where rendered and published files will
                be stored
                based on 'publish' template

        """
        project_name = context.data["projectName"]
        host_name = context.data["hostName"]
        if not version:
            version_entity = None
            if folder_entity:
                version_entity = ayon_api.get_last_version_by_product_name(
                    project_name,
                    product_name,
                    folder_entity["id"]
                )

            if version_entity:
                version = int(version_entity["version"]) + 1
            else:
                version = get_versioning_start(
                    project_name,
                    host_name,
                    task_name=template_data["task"]["name"],
                    task_type=template_data["task"]["type"],
                    product_type="render",
                    product_name=product_name,
                    project_settings=context.data["project_settings"]
                )

        host_name = context.data["hostName"]
        task_info = template_data.get("task") or {}

        template_name = publish.get_publish_template_name(
            project_name,
            host_name,
            product_type,
            task_info.get("name"),
            task_info.get("type"),
        )

        template_data["version"] = version
        template_data["subset"] = product_name
        template_data["family"] = product_type
        template_data["product"] = {
            "name": product_name,
            "type": product_type,
        }
        output = None
        try:
            render_dir_template = anatomy.get_template_item(
                "publish", template_name, "directory"
            )
            output = (
                render_dir_template
                .format_strict(template_data)
                .replace("\\", "/")
            )

<<<<<<< HEAD
        except TemplateUnsolved:
            self.log.error(
                "Publish directory template is unsolved for: "
                f"{template_name} in anatomy. Output directory won't be set."
            )
        return output

    @classmethod
    def get_attribute_defs(cls):
        return [
            EnumDef("publishJobState",
                    label="Publish Job State",
                    items=["Active", "Suspended"],
                    default="Active")
        ]
=======
        render_dir_template = anatomy.get_template_item(
            "publish", template_name, "directory"
        )
        return render_dir_template.format_strict(template_data)
>>>>>>> c4d60d83
<|MERGE_RESOLUTION|>--- conflicted
+++ resolved
@@ -11,11 +11,8 @@
 import pyblish.api
 
 from ayon_core.pipeline import publish
-<<<<<<< HEAD
-from ayon_core.lib import EnumDef
 from ayon_core.lib.path_templates import TemplateUnsolved
-=======
->>>>>>> c4d60d83
+
 from ayon_core.pipeline.version_start import get_versioning_start
 from ayon_core.pipeline.farm.pyblish_functions import (
     create_skeleton_instance,
@@ -525,25 +522,9 @@
                 .replace("\\", "/")
             )
 
-<<<<<<< HEAD
         except TemplateUnsolved:
             self.log.error(
                 "Publish directory template is unsolved for: "
                 f"{template_name} in anatomy. Output directory won't be set."
             )
-        return output
-
-    @classmethod
-    def get_attribute_defs(cls):
-        return [
-            EnumDef("publishJobState",
-                    label="Publish Job State",
-                    items=["Active", "Suspended"],
-                    default="Active")
-        ]
-=======
-        render_dir_template = anatomy.get_template_item(
-            "publish", template_name, "directory"
-        )
-        return render_dir_template.format_strict(template_data)
->>>>>>> c4d60d83
+        return output