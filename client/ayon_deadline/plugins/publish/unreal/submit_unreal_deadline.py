import os
from dataclasses import dataclass, field, asdict
import pyblish.api
from datetime import datetime
from pathlib import Path

from ayon_core.lib import is_in_tests

from ayon_deadline import abstract_submit_deadline


@dataclass
class DeadlinePluginInfo:
    ProjectFile: str = field(default=None)
    EditorExecutableName: str = field(default=None)
    EngineVersion: str = field(default=None)
    CommandLineMode: str = field(default=True)
    OutputFilePath: str = field(default=None)
    Output: str = field(default=None)
    StartupDirectory: str = field(default=None)
    CommandLineArguments: str = field(default=None)
    MultiProcess: bool = field(default=None)
    PerforceStream: str = field(default=None)
    PerforceChangelist: str = field(default=None)
    PerforceGamePath: str = field(default=None)


class UnrealSubmitDeadline(
    abstract_submit_deadline.AbstractSubmitDeadline
):
    """Supports direct rendering of prepared Unreal project on Deadline
    (`render` product must be created with flag for Farm publishing) OR
    Perforce assisted rendering.

    For this Ayon server must contain `ayon-version-control` addon and provide
    configuration for it (P4 credentials etc.)!
    """

    label = "Submit Unreal to Deadline"
    order = pyblish.api.IntegratorOrder + 0.1
    hosts = ["unreal"]
    families = ["render.farm"]  # cannot be "render' as that is integrated
    targets = ["local"]

    def get_job_info(self, job_info=None):
        instance = self._instance

        job_info.BatchName = self._get_batch_name()
        job_info.Plugin = "UnrealEngine5"

<<<<<<< HEAD
        context = self._instance.context

        batch_name = self._get_batch_name()
        folder_path = self._instance.data["folderPath"]
        dln_job_info.Name = f"{folder_path} - {self._instance.data['name']}"
        dln_job_info.BatchName = batch_name
        dln_job_info.Plugin = "UnrealEngine5"
        dln_job_info.UserName = context.data.get(
            "deadlineUser", getpass.getuser())
        if self._instance.data["frameEnd"] > self._instance.data["frameStart"]:
=======
        if instance.data["frameEnd"] > instance.data["frameStart"]:
>>>>>>> 2b7f2713
            # Deadline requires integers in frame range
            frame_range = "{}-{}".format(
                int(round(instance.data["frameStart"])),
                int(round(instance.data["frameEnd"])))
            job_info.Frames = frame_range

        return job_info

    def get_plugin_info(self):
        deadline_plugin_info = DeadlinePluginInfo()

        render_path = self._instance.data["expectedFiles"][0]
        self._instance.data["outputDir"] = os.path.dirname(render_path)
        self._instance.context.data["version"] = 1  #TODO

        render_dir = os.path.dirname(render_path)
        file_name = self._instance.data["file_names"][0]
        render_path = os.path.join(render_dir, file_name)

        deadline_plugin_info.ProjectFile = self.scene_path
        deadline_plugin_info.Output = render_path.replace("\\", "/")

        deadline_plugin_info.EditorExecutableName = "UnrealEditor-Cmd.exe"  # parse ayon+settings://applications/applications/unreal/variants/3/environmen
        deadline_plugin_info.EngineVersion = self._instance.data["app_version"]
        master_level = self._instance.data["master_level"]
        render_queue_path = self._instance.data["render_queue_path"]
        pre_render_script = Path(abstract_submit_deadline.__file__).parent / "plugins" / "publish" / "Unreal" / "Scripts" / "RemoteRenderPreLaunch.py"
        work_mrq = self._instance.data["work_mrq"]
        cmd_args = [
            f'-execcmds="py {pre_render_script.as_posix()}"',
            f'-PublishedMRQManifest="{work_mrq}"',
            "-log", "-unattended", "-stdout", "-allowstdoutlogverbosity", "-MRQInstance"
        ]
        self.log.debug(f"cmd-args::{cmd_args}")
        deadline_plugin_info.CommandLineArguments = " ".join(cmd_args)

        # if Perforce - triggered by active `changelist_metadata` instance!!
        collected_version_control = self._get_version_control()
        if collected_version_control:
            version_control_data = self._instance.context.data[
                "version_control"]
            workspace_dir = version_control_data["workspace_dir"]
            stream = version_control_data["stream"]
            self._update_version_control_data(
                self.scene_path,
                workspace_dir,
                stream,
                collected_version_control["change_info"]["change"],
                deadline_plugin_info,
            )

        return asdict(deadline_plugin_info)

    def from_published_scene(self, replace_in_path=True):
        """ Do not overwrite expected files.

            Use published is set to True, so rendering will be triggered
            from published scene (in 'publish' folder). Default implementation
            of abstract class renames expected (eg. rendered) files accordingly
            which is not needed here.
        """
        return super().from_published_scene(False)

    def _get_batch_name(self):
        """Returns value that differentiate jobs in DL.

        For automatic tests it adds timestamp, for Perforce driven change list
        """
        batch_name = os.path.basename(self._instance.data["source"])
        if is_in_tests():
            batch_name += datetime.now().strftime("%d%m%Y%H%M%S")
        collected_version_control = self._get_version_control()
        if collected_version_control:
            change = (collected_version_control["change_info"]
                                               ["change"])
            batch_name = f"{batch_name} - CL {change}"
        return batch_name

    def _get_version_control(self):
        """Look if changelist_metadata is published to get change list info.

        Context version_control contains universal connection info, instance
        version_control contains detail about change list.
        """
        change_list_version = {}
        for inst in self._instance.context:
            # get change info from `changelist_metadata` instance
            change_list_version = inst.data.get("version_control")
            if change_list_version:
                context_version = (
                    self._instance.context.data["version_control"])
                change_list_version.update(context_version)
                break
        return change_list_version

    def _update_version_control_data(
        self,
        scene_path,
        workspace_dir,
        stream,
        change_list_id,
        deadline_plugin_info,
    ):
        """Adds Perforce metadata which causes DL pre job to sync to change.

        It triggers only in presence of activated `changelist_metadata` instance,
        which materialize info about commit. Artists could return to any
        published commit and re-render if they choose.
        `changelist_metadata` replaces `workfile` as there are no versioned Unreal
        projects (because of size).
        """
        # normalize paths, c:/ vs C:/
        scene_path = str(Path(scene_path).resolve())
        workspace_dir = str(Path(workspace_dir).resolve())

        unreal_project_file_name = os.path.basename(scene_path)

        unreal_project_hierarchy = self.scene_path.replace(workspace_dir, "")
        unreal_project_hierarchy = (
            unreal_project_hierarchy.replace(unreal_project_file_name, ""))
        # relative path from workspace dir to last folder
        unreal_project_hierarchy = unreal_project_hierarchy.strip("\\")

        deadline_plugin_info.ProjectFile = unreal_project_file_name

        deadline_plugin_info.PerforceStream = stream
        deadline_plugin_info.PerforceChangelist = change_list_id
        deadline_plugin_info.PerforceGamePath = unreal_project_hierarchy<|MERGE_RESOLUTION|>--- conflicted
+++ resolved
@@ -1,5 +1,6 @@
 import os
 from dataclasses import dataclass, field, asdict
+import getpass
 import pyblish.api
 from datetime import datetime
 from pathlib import Path
@@ -44,24 +45,16 @@
 
     def get_job_info(self, job_info=None):
         instance = self._instance
+        context = self._instance.context
 
         job_info.BatchName = self._get_batch_name()
         job_info.Plugin = "UnrealEngine5"
+        job_info.Name = instance.data["name"]
+        job_info.Plugin = "UnrealEngine5"
+        job_info.UserName = context.data.get(
+            "deadlineUser", getpass.getuser())
 
-<<<<<<< HEAD
-        context = self._instance.context
-
-        batch_name = self._get_batch_name()
-        folder_path = self._instance.data["folderPath"]
-        dln_job_info.Name = f"{folder_path} - {self._instance.data['name']}"
-        dln_job_info.BatchName = batch_name
-        dln_job_info.Plugin = "UnrealEngine5"
-        dln_job_info.UserName = context.data.get(
-            "deadlineUser", getpass.getuser())
-        if self._instance.data["frameEnd"] > self._instance.data["frameStart"]:
-=======
         if instance.data["frameEnd"] > instance.data["frameStart"]:
->>>>>>> 2b7f2713
             # Deadline requires integers in frame range
             frame_range = "{}-{}".format(
                 int(round(instance.data["frameStart"])),
