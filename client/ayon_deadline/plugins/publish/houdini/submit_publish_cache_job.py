--- conflicted
+++ resolved
@@ -18,14 +18,13 @@
     prepare_cache_representations,
     create_metadata_path
 )
-<<<<<<< HEAD
 
 from ayon_deadline import DeadlineAddon
-from ayon_deadline.lib import JobType, DeadlineJobInfo
-=======
-from ayon_deadline.lib import get_instance_job_envs
-from ayon_deadline.abstract_submit_deadline import requests_post
->>>>>>> 607ce745
+from ayon_deadline.lib import (
+    JobType,
+    DeadlineJobInfo,
+    get_instance_job_envs,
+)
 
 
 class ProcessSubmittedCacheJobOnFarm(pyblish.api.InstancePlugin,
